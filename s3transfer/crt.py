import logging
import os
from io import BytesIO

import botocore.awsrequest
import botocore.session
from botocore import UNSIGNED
from botocore.config import Config
from botocore.compat import urlsplit
import awscrt.http
from awscrt.s3 import S3Client, S3RequestType
from awscrt.io import ClientBootstrap, DefaultHostResolver, EventLoopGroup, init_logging, LogLevel
from awscrt.auth import AwsCredentialsProvider, AwsCredentials

from s3transfer.futures import BaseTransferFuture, BaseTransferMeta
from s3transfer.utils import CallArgs, OSUtils, get_callbacks

logger = logging.getLogger(__name__)


class CRTTransferConfig(object):
    def __init__(self,
                 max_bandwidth=None,
                 multipart_chunksize=None,
                 max_request_processes=None):
        """Configuration for the ProcessPoolDownloader
        :param max_bandwidth: The maximum bandwidth of the transfer manager
            will take.
        :param multipart_chunksize: The chunk size in Bytes of each ranged download.
            Any transfer larger than this size will be separated into multipart
            Default is 5 * 1024 * 1024
        :param max_request_processes: The maximum number of threads that
            will be making S3 API transfer-related requests at a time.
            Default is the number of processors
        """
        self.max_bandwidth = max_bandwidth
        self.multipart_chunksize = multipart_chunksize
        self.max_request_processes = max_request_processes


class CRTTransferManager(object):
    """
    Transfer manager based on CRT s3 client.
    """

    def __init__(self, session, config=None, crt_s3_client=None):
        self._crt_credential_provider = \
            self._botocore_credential_provider_adaptor(session)
        if config is None:
            config = CRTTransferConfig()
        if crt_s3_client is None:
            crt_s3_client = self._create_crt_s3_client(session, config)
        self._crt_s3_client = crt_s3_client
        self._s3_args_creator = S3ClientArgsCreator(session)
        self._futures = []

    def __enter__(self):
        return self

    def __exit__(self, exc_type, exc_value, *args):
        # Wait until all the transfer done, even if some fails and clean up all
        # the underlying resource
        try:
            for future in self._futures:
                future.result()
        except Exception:
            pass
        shutdown_event = self._crt_s3_client.shutdown_event
        self._crt_s3_client = None
        shutdown_event.wait()

    def download(self, bucket, key, fileobj, extra_args=None,
                 subscribers=None):
        if extra_args is None:
            extra_args = {}
        callargs = CallArgs(
            bucket=bucket, key=key, fileobj=fileobj,
            extra_args=extra_args, subscribers=subscribers)
        return self._submit_transfer("get_object", callargs)

    def upload(self, bucket, key, fileobj, extra_args=None,
               subscribers=None):
        if extra_args is None:
            extra_args = {}
        callargs = CallArgs(
            bucket=bucket, key=key, fileobj=fileobj,
            extra_args=extra_args, subscribers=subscribers)
        return self._submit_transfer("put_object", callargs)

    def delete(self, bucket, key, extra_args=None,
               subscribers=None):
        if extra_args is None:
            extra_args = {}
        callargs = CallArgs(
            bucket=bucket, key=key, extra_args=extra_args,
            subscribers=subscribers)
        return self._submit_transfer("delete_object", callargs)

    def _botocore_credential_provider_adaptor(self, session):

        def provider():
            credentials = session.get_credentials().get_frozen_credentials()
            return AwsCredentials(credentials.access_key,
                                  credentials.secret_key, credentials.token)

        return provider

    def _create_crt_s3_client(self, session, transfer_config):
        client_factory = CRTS3ClientFactory()
        return client_factory.create_client(
            region=session.get_config_variable("region"),
            client_config=session.get_default_client_config(),
            transfer_config=transfer_config,
            credential_provider=self._crt_credential_provider
        )

    def _submit_transfer(self, request_type, call_args):
        # TODO unique id may be needed for the future.
        future = CRTTransferFuture(None, CRTTransferMeta(call_args=call_args))

        # TODO Catch any exception happens during serialization and set the
        # expection for
        crt_callargs = self._s3_args_creator.get_make_request_args(
            request_type, call_args, future)
        on_queued = self._s3_args_creator.get_crt_callback(future, 'queued')
        on_queued()
        crt_s3_request = self._crt_s3_client.make_request(**crt_callargs)

        future.set_s3_request(crt_s3_request)
        self._futures.append(future)
        return future


class CRTUtil(object):
    '''
    Utilities related to CRT.
    '''
    def crt_request_from_aws_request(aws_request):
        url_parts = urlsplit(aws_request.url)
        crt_path = url_parts.path
        if url_parts.query:
            crt_path = '%s?%s' % (crt_path, url_parts.query)
        headers_list = []
        for name, value in aws_request.headers.items():
            if isinstance(value, str):
                headers_list.append((name, value))
            else:
                headers_list.append((name, str(value, 'utf-8')))

        crt_headers = awscrt.http.HttpHeaders(headers_list)
        # CRT requires body (if it exists) to be an I/O stream.
        crt_body_stream = None
        if aws_request.body:
            if hasattr(aws_request.body, 'seek'):
                crt_body_stream = aws_request.body
            else:
                crt_body_stream = BytesIO(aws_request.body)

        crt_request = awscrt.http.HttpRequest(
            method=aws_request.method,
            path=crt_path,
            headers=crt_headers,
            body_stream=crt_body_stream)
        return crt_request


class CRTTransferMeta(BaseTransferMeta):
    """Holds metadata about the CRTTransferFuture"""

    def __init__(self, transfer_id=None, call_args=None):
        self._transfer_id = transfer_id
        self._call_args = call_args
        self._user_context = {}
        self._size = 0

    @property
    def call_args(self):
        return self._call_args

    @property
    def transfer_id(self):
        return self._transfer_id

    @property
    def user_context(self):
        return self._user_context

    @property
    def size(self):
        return self._size

    def provide_transfer_size(self, size):
        # TODO the size is not related to CRT, move this to CLI
        self._size = size


class CRTTransferFuture(BaseTransferFuture):
    def __init__(self, s3_request=None, meta=None):
        """The future associated to a submitted transfer request via CRT S3 client

        :type s3_request: S3Request
        :param s3_request: The s3_request, the CRT s3 request handles cancel
            and the finish future.

        :type meta: CRTTransferMeta
        :param meta: The metadata associated to the request. This object
            is visible to the requester.
        """
        self._s3_request = s3_request
        self._crt_future = None
        if s3_request:
            self._crt_future = self._s3_request.finished_future
        self._meta = meta
        if meta is None:
            self._meta = CRTTransferMeta()

    @property
    def meta(self):
        return self._meta

    # TODO remove this later, since it's not something we want user to have
    # access to
    def set_s3_request(self, s3_request):
        self._s3_request = s3_request
        self._crt_future = self._s3_request.finished_future

    def done(self):
        return self._crt_future.done()

    def result(self):
        try:
            if self._s3_request:
                result = self._crt_future.result()
                self._s3_request = None
                return result
            return
        except KeyboardInterrupt as e:
            if self._s3_request:
                self.cancel()
                try:
                    self._crt_future.result()
                except Exception:
                    pass
                self._s3_request = None
                return
            else:
                raise e

    def cancel(self):
        self._s3_request.cancel()


class CRTS3ClientFactory:
    def create_client(self, region, transfer_config=None,
                      client_config=None,
                      credential_provider=None):
        # TODO client config is not resolved correctly.
        event_loop_group = EventLoopGroup(
            transfer_config.max_request_processes)
        host_resolver = DefaultHostResolver(event_loop_group)
        bootstrap = ClientBootstrap(
            event_loop_group, host_resolver)
        provider = AwsCredentialsProvider.new_delegate(
            credential_provider)
        target_gbps = 0
        if transfer_config.max_bandwidth:
            # Translate bytes to gigabits
            target_gbps = transfer_config.max_bandwidth * \
                8 / (1000 * 1000 * 1000)

        return S3Client(
            bootstrap=bootstrap,
            region=region,
            credential_provider=provider,
            part_size=transfer_config.multipart_chunksize,
            throughput_target_gbps=target_gbps)


class FakeRawResponse(BytesIO):
    def stream(self, amt=1024, decode_content=None):
        while True:
            chunk = self.read(amt)
            if not chunk:
                break
            yield chunk


class S3ClientArgsCreator:
    def __init__(self, session):
        # Turn off the signing process and depends on the crt client to sign
        # the request
        client_config = Config(signature_version=UNSIGNED)
        self._client = session.create_client(
            's3', config=client_config)
        self._os_utils = OSUtils()
        self._client.meta.events.register(
            'request-created.s3.*', self._capture_http_request)
        self._client.meta.events.register(
            'after-call.s3.*',
            self._change_response_to_serialized_http_request)
        self._client.meta.events.register(
            'before-send.s3.*', self._make_fake_http_response)
<<<<<<< HEAD
        self._os_utils = OSUtils()
        # initialize client with removed HTTP layer here
=======
>>>>>>> 54dd34ac

    def get_make_request_args(self, request_type, call_args, future):
        recv_filepath = None
        send_filepath = None
        s3_meta_request_type = getattr(
            S3RequestType,
            request_type.upper(),
            S3RequestType.DEFAULT)
<<<<<<< HEAD
        if s3_meta_request_type != S3RequestType.DEFAULT:
            file_path = call_args.fileobj
        if s3_meta_request_type == S3RequestType.PUT_OBJECT:
            data_len = self._os_utils.get_file_size(file_path)
=======
        if s3_meta_request_type == S3RequestType.GET_OBJECT:
            recv_filepath = call_args.fileobj
        elif s3_meta_request_type == S3RequestType.PUT_OBJECT:
            send_filepath = call_args.fileobj
            data_len = self._os_utils.get_file_size(send_filepath)
>>>>>>> 54dd34ac
            call_args.extra_args["ContentLength"] = data_len

        botocore_http_request = self._get_botocore_http_request(
            request_type, call_args)
        crt_request = self._convert_to_crt_http_request(botocore_http_request)

        return {
            'request': crt_request,
            'type': s3_meta_request_type,
            'recv_filepath': recv_filepath,
            'send_filepath': send_filepath,
            'on_done': self.get_crt_callback(future, 'done'),
            'on_progress': self.get_crt_callback(future, 'progress')
        }

    def get_crt_callback(self, future, callback_type):

        def invoke_subscriber_callbacks(*args, **kwargs):
            for callback in get_callbacks(future, callback_type):
                if callback_type == "progress":
                    callback(bytes_transferred=args[0])
                else:
                    callback(*args, **kwargs)

        return invoke_subscriber_callbacks

    def _convert_to_crt_http_request(self, botocore_http_request):
        # Logic that does CRTUtils.crt_request_from_aws_request
        crt_request = CRTUtil.crt_request_from_aws_request(
            botocore_http_request)
        if crt_request.headers.get("host") is None:
            # If host is not set, set it for the request before using CRT s3
            url_parts = urlsplit(botocore_http_request.url)
            crt_request.headers.set("host", url_parts.netloc)
        return crt_request

    def _capture_http_request(self, request, **kwargs):
        request.context['http_request'] = request

    def _change_response_to_serialized_http_request(
            self, context, parsed, **kwargs):
        request = context['http_request']
        parsed['HTTPRequest'] = request.prepare()

    def _make_fake_http_response(self, request, **kwargs):
        return botocore.awsrequest.AWSResponse(
            None,
            200,
            {},
            FakeRawResponse(b""),
        )

    def _get_botocore_http_request(self, client_method, call_args):
        return getattr(self._client, client_method)(
            Bucket=call_args.bucket, Key=call_args.key,
            **call_args.extra_args
        )['HTTPRequest']<|MERGE_RESOLUTION|>--- conflicted
+++ resolved
@@ -300,11 +300,6 @@
             self._change_response_to_serialized_http_request)
         self._client.meta.events.register(
             'before-send.s3.*', self._make_fake_http_response)
-<<<<<<< HEAD
-        self._os_utils = OSUtils()
-        # initialize client with removed HTTP layer here
-=======
->>>>>>> 54dd34ac
 
     def get_make_request_args(self, request_type, call_args, future):
         recv_filepath = None
@@ -313,18 +308,11 @@
             S3RequestType,
             request_type.upper(),
             S3RequestType.DEFAULT)
-<<<<<<< HEAD
-        if s3_meta_request_type != S3RequestType.DEFAULT:
-            file_path = call_args.fileobj
-        if s3_meta_request_type == S3RequestType.PUT_OBJECT:
-            data_len = self._os_utils.get_file_size(file_path)
-=======
         if s3_meta_request_type == S3RequestType.GET_OBJECT:
             recv_filepath = call_args.fileobj
         elif s3_meta_request_type == S3RequestType.PUT_OBJECT:
             send_filepath = call_args.fileobj
             data_len = self._os_utils.get_file_size(send_filepath)
->>>>>>> 54dd34ac
             call_args.extra_args["ContentLength"] = data_len
 
         botocore_http_request = self._get_botocore_http_request(
