import logging
import os
from io import BytesIO

import botocore.awsrequest
import botocore.session
from botocore import UNSIGNED
from botocore.config import Config
from botocore.compat import urlsplit
import awscrt.http
from awscrt.s3 import S3Client, S3RequestType
<<<<<<< HEAD
from awscrt.io import ClientBootstrap, DefaultHostResolver, EventLoopGroup, init_logging, LogLevel
=======
from awscrt.io import ClientBootstrap, DefaultHostResolver, EventLoopGroup
>>>>>>> 3950aa76
from awscrt.auth import AwsCredentialsProvider, AwsCredentials

from s3transfer.futures import BaseTransferFuture, BaseTransferMeta
from s3transfer.utils import CallArgs, OSUtils, get_callbacks

logger = logging.getLogger(__name__)


class CRTTransferConfig(object):
    def __init__(self,
                 max_bandwidth=None,
                 multipart_chunksize=0,
                 max_request_processes=0):
        """Configuration for the ProcessPoolDownloader
        :param max_bandwidth: The maximum bandwidth of the transfer manager
            will take.
        :param multipart_chunksize: The chunk size of each ranged download.
        :param max_request_processes: The maximum number of processes that
            will be making S3 API transfer-related requests at a time.
        """
        self.max_bandwidth = max_bandwidth
        self.multipart_chunksize = multipart_chunksize
        self.max_request_processes = max_request_processes


class CRTTransferManager(object):
    """
    Transfer manager based on CRT s3 client.
    """

    def __init__(self, session=None, config=None, crt_s3_client=None):
        """
        session: botocore.session
        config: CRTTransferConfig
        """
        self._crt_credential_provider = \
            self._botocore_credential_provider_adaptor(session)
        if crt_s3_client is None:
            crt_s3_client = self._create_crt_s3_client(session, config)
        self._crt_s3_client = crt_s3_client
        self._s3_args_creator = S3ClientArgsCreator(session)
        self._futures = []

    def __enter__(self):
        return self

    def __exit__(self, exc_type, exc_value, *args):
        # Wait until all the transfer done, even if some fails and clean up all
        # the underlying resource
        try:
            for future in self._futures:
                future.result()
        except Exception:
            pass
        shutdown_event = self._crt_s3_client.shutdown_event
        self._crt_s3_client = None
        shutdown_event.wait()

    def download(self, bucket, key, fileobj, extra_args=None,
                 subscribers=None):
        if extra_args is None:
            extra_args = {}
        callargs = CallArgs(
            bucket=bucket, key=key, fileobj=fileobj,
            extra_args=extra_args, subscribers=subscribers)
        return self._submit_transfer("get_object", callargs)

    def upload(self, bucket, key, fileobj, extra_args=None,
               subscribers=None):
        if extra_args is None:
            extra_args = {}
        callargs = CallArgs(
            bucket=bucket, key=key, fileobj=fileobj,
            extra_args=extra_args, subscribers=subscribers)
        return self._submit_transfer("put_object", callargs)

    def delete(self, bucket, key, extra_args=None,
               subscribers=None):
        if extra_args is None:
            extra_args = {}
        callargs = CallArgs(
            bucket=bucket, key=key, extra_args=extra_args,
            subscribers=subscribers)
        return self._submit_transfer("delete_object", callargs)

    def _botocore_credential_provider_adaptor(self, session):

        def provider():
            credentials = session.get_credentials().get_frozen_credentials()
            return AwsCredentials(credentials.access_key,
                                  credentials.secret_key, credentials.token)

        return provider

    def _create_crt_s3_client(self, session, transfer_config):
        client_factory = CRTS3ClientFactory()
        return client_factory.create_client(
            region=session.get_config_variable("region"),
            transfer_config=transfer_config,
            botocore_credential_provider=self._crt_credential_provider
        )

    def _submit_transfer(self, request_type, call_args):
        future = CRTTransferFuture(None, CRTTransferMeta(call_args=call_args))

        crt_callargs = self._s3_args_creator.get_make_request_args(
            request_type, call_args, future)
        on_queued = self._s3_args_creator.get_crt_callback(future, 'queued')
        on_queued()
        crt_s3_request = self._crt_s3_client.make_request(**crt_callargs)

        future.set_s3_request(crt_s3_request)
        self._futures.append(future)
        return future


class CRTUtil(object):
    '''
    Utilities related to CRT.
    '''
    def crt_request_from_aws_request(aws_request):
        url_parts = urlsplit(aws_request.url)
        crt_path = url_parts.path
        if url_parts.query:
            crt_path = '%s?%s' % (crt_path, url_parts.query)
        headers_list = []
        for name, value in aws_request.headers.items():
            if isinstance(value, str):
                headers_list.append((name, value))
            else:
                headers_list.append((name, str(value, 'utf-8')))

        crt_headers = awscrt.http.HttpHeaders(headers_list)
        # CRT requires body (if it exists) to be an I/O stream.
        crt_body_stream = None
        if aws_request.body:
            if hasattr(aws_request.body, 'seek'):
                crt_body_stream = aws_request.body
            else:
                crt_body_stream = BytesIO(aws_request.body)

        crt_request = awscrt.http.HttpRequest(
            method=aws_request.method,
            path=crt_path,
            headers=crt_headers,
            body_stream=crt_body_stream)
        return crt_request


class CRTTransferMeta(BaseTransferMeta):
    """Holds metadata about the CRTTransferFuture"""

    def __init__(self, transfer_id=None, call_args=None):
        self._transfer_id = transfer_id
        self._call_args = call_args
        self._user_context = {}
        self._size = 0

    @property
    def call_args(self):
        return self._call_args

    @property
    def transfer_id(self):
        return self._transfer_id

    @property
    def user_context(self):
        return self._user_context

    @property
    def size(self):
        return self._size

    def provide_transfer_size(self, size):
        """A method to provide the size of a transfer request

        By providing this value, the TransferManager will not try to
        call HeadObject or use the use OS to determine the size of the
        transfer.
        """
        self._size = size


class CRTTransferFuture(BaseTransferFuture):
    def __init__(self, s3_request=None, meta=None):
        """The future associated to a submitted transfer request via CRT S3 client

        :type s3_request: S3Request
        :param s3_request: The s3_request, the CRT s3 request handles cancel
            and the finish future.

        :type meta: CRTTransferMeta
        :param meta: The metadata associated to the request. This object
            is visible to the requester.
        """
        self._s3_request = s3_request
        self._crt_future = None
        if s3_request:
            self._crt_future = self._s3_request.finished_future
        self._meta = meta
        if meta is None:
            self._meta = CRTTransferMeta()

    @property
    def meta(self):
        return self._meta

    def set_s3_request(self, s3_request):
        self._s3_request = s3_request
        self._crt_future = self._s3_request.finished_future

    def done(self):
        return self._crt_future.done()

    def result(self):
        try:
            if self._s3_request:
                result = self._crt_future.result()
                self._s3_request = None
                return result
            return
        except KeyboardInterrupt as e:
            if self._s3_request:
                self.cancel()
                try:
                    self._crt_future.result()
                except Exception:
                    pass
                self._s3_request = None
                return
            else:
                raise e

    def cancel(self):
        self._s3_request.cancel()


class CRTS3ClientFactory:
    def create_client(self, region, transfer_config=None,
                      botocore_credential_provider=None):
        event_loop_group = EventLoopGroup(
            transfer_config.max_request_processes)
        host_resolver = DefaultHostResolver(event_loop_group)
        bootstrap = ClientBootstrap(
            event_loop_group, host_resolver)
        provider = AwsCredentialsProvider.new_delegate(
            botocore_credential_provider)
        target_gbps = 0
        if transfer_config.max_bandwidth:
            # Translate bytes to gigabits
            target_gbps = transfer_config.max_bandwidth * \
                8 / (1000 * 1000 * 1000)

        return S3Client(
            bootstrap=bootstrap,
            region=region,
            credential_provider=provider,
            part_size=transfer_config.multipart_chunksize,
            throughput_target_gbps=target_gbps)


class FakeRawResponse(BytesIO):
    def stream(self, amt=1024, decode_content=None):
        while True:
            chunk = self.read(amt)
            if not chunk:
                break
            yield chunk


class S3ClientArgsCreator:
    def __init__(self, session):
        # Turn off the signing process and depends on the crt client to sign
        # the request
        client_config = Config(signature_version=UNSIGNED)
        self._client = session.create_client(
            's3', config=client_config)  # Initialize client

        self._client.meta.events.register(
            'request-created.s3.*', self._capture_http_request)
        self._client.meta.events.register(
            'after-call.s3.*',
            self._change_response_to_serialized_http_request)
        self._client.meta.events.register(
            'before-send.s3.*', self._make_fake_http_response)
        # initialize client with removed HTTP layer here

    def get_make_request_args(self, request_type, call_args, future):
        file_path = None
        s3_meta_request_type = getattr(
            S3RequestType,
            request_type.upper(),
            S3RequestType.DEFAULT)
        if s3_meta_request_type != S3RequestType.DEFAULT:
            file_path = call_args.fileobj
        if s3_meta_request_type == S3RequestType.PUT_OBJECT:
            data_len = OSUtils.get_file_size(file_path)
            call_args.extra_args["ContentLength"] = data_len

        botocore_http_request = self._get_botocore_http_request(
            request_type, call_args)
        crt_request = self._convert_to_crt_http_request(botocore_http_request)

        return {
            'request': crt_request,
            'type': s3_meta_request_type,
            'file': file_path,
            'on_done': self.get_crt_callback(future, 'done'),
            'on_progress': self.get_crt_callback(future, 'progress')
        }

    def get_crt_callback(self, future, callback_type):

        def invoke_subscriber_callbacks(*args, **kwargs):
            for callback in get_callbacks(future, callback_type):
                if callback_type == "progress":
                    callback(bytes_transferred=args[0])
                else:
                    callback(*args, **kwargs)

        return invoke_subscriber_callbacks

    def _convert_to_crt_http_request(self, botocore_http_request):
        # Logic that does CRTUtils.crt_request_from_aws_request
        crt_request = CRTUtil.crt_request_from_aws_request(
            botocore_http_request)
        if crt_request.headers.get("host") is None:
            # If host is not set, set it for the request before using CRT s3
            url_parts = urlsplit(botocore_http_request.url)
            crt_request.headers.set("host", url_parts.netloc)
<<<<<<< HEAD
        on_queued = self._get_crt_callback(future, 'queued')
        on_queued()

        file_path = None
        if request_type == 'get_object':
            s3_meta_request_type = S3RequestType.GET_OBJECT
            file_path = call_args.fileobj
        elif request_type == 'put_object':
            s3_meta_request_type = S3RequestType.PUT_OBJECT
            file_path = call_args.fileobj
        else:
            s3_meta_request_type = S3RequestType.DEFAULT

        if s3_meta_request_type == S3RequestType.PUT_OBJECT:
            file_stats = os.stat(file_path)
            data_len = file_stats.st_size
            crt_request.headers.set("Content-Length", str(data_len))
            content_type = "application/octet-stream"
            if 'ContentType' in call_args.extra_args:
                content_type = call_args.extra_args['ContentType']
            crt_request.headers.set(
                "Content-Type", content_type)
        return {
            'request': crt_request,
            'type': s3_meta_request_type,
            'file': file_path,
            'on_done': self._get_crt_callback(future, 'done'),
            'on_progress': self._get_crt_callback(future, 'progress')
        }


class CRTTransferManager(object):
    """
    Transfer manager based on CRT s3 client.
    """

    def __enter__(self):
        return self

    def __exit__(self, exc_type, exc_value, *args):
        # Wait until all the transfer done, even if some fails and clean up all
        # the underlying resource
        try:
            for future in self._futures:
                future.result()
        except Exception:
            pass
        shutdown_event = self._crt_s3_client.shutdown_event
        del self._crt_s3_client
        if not shutdown_event.wait(10):
            # TODO throw an exception instead
            print("something fucked up")

    def __init__(self, session=None, config=None, crt_s3_client=None):
        """
        session: botocore.session
        config: CRTTransferConfig
        """
        self._crt_credential_provider = \
            self._botocore_credential_provider_adaptor(session)
        if crt_s3_client is None:
            crt_s3_client = self._create_crt_s3_client(session, config)
        self._crt_s3_client = crt_s3_client
        self._submitter = CRTSubmitter()
=======
        return crt_request

    def _capture_http_request(self, request, **kwargs):
        request.context['http_request'] = request
>>>>>>> 3950aa76

    def _change_response_to_serialized_http_request(
            self, context, parsed, **kwargs):
        request = context['http_request']
        parsed['HTTPRequest'] = request.prepare()

<<<<<<< HEAD
    def _botocore_credential_provider_adaptor(self, session):

        def provider():
            credentials = session.get_credentials().get_frozen_credentials()
            return AwsCredentials(credentials.access_key,
                                  credentials.secret_key, credentials.token)

        return provider

    def _create_crt_s3_client(self, session, transfer_config):
        client_factory = CRTS3ClientFactory()
        return client_factory.create_client(
            region=session.get_config_variable("region"),
            transfer_config=transfer_config,
            botocore_credential_provider=self._crt_credential_provider
        )

    def download(self, bucket, key, fileobj, extra_args=None,
                 subscribers=None):
        callargs = CallArgs(
            bucket=bucket, key=key, fileobj=fileobj,
            extra_args=extra_args, subscribers=subscribers)
        return self._submit_transfer("get_object", callargs)

    def upload(self, bucket, key, fileobj, extra_args=None,
               subscribers=None):
        callargs = CallArgs(
            bucket=bucket, key=key, fileobj=fileobj,
            extra_args=extra_args, subscribers=subscribers)
        return self._submit_transfer("put_object", callargs)

    def delete(self, bucket, key, extra_args=None,
               subscribers=None):
        callargs = CallArgs(
            bucket=bucket, key=key, extra_args=extra_args,
            subscribers=subscribers)
        return self._submit_transfer("delete_object", callargs)

    def _submit_transfer(self, request_type, call_args):
        future = CRTTransferFuture(None, CRTTransferMeta(call_args=call_args))
        crt_s3_request = self._submitter.submit(
            request_type, call_args, future, self._crt_s3_client, self._s3_args_creator)
        future.set_s3_request(crt_s3_request)
        self._futures.append(future)
        return future


class CRTSubmitter(object):
    # using botocore client
    def __init__(self):
        self._executor = CRTExecutor()

    def submit(self, request_type, call_args, future,
               crt_s3_client, s3_args_creator):
        crt_callargs = s3_args_creator.get_make_request_args(
            request_type, call_args, future)
        return self._executor.submit(crt_s3_client, crt_callargs)


class CRTExecutor(object):
    def __init__(self):
        pass

    def submit(self, crt_s3_client, crt_callargs):
        # Log the error
        log_name = "debug_log.txt"
        if os.path.exists(log_name):
            os.remove(log_name)

        init_logging(LogLevel.Debug, log_name)
        return crt_s3_client.make_request(**crt_callargs)
=======
    def _make_fake_http_response(self, request, **kwargs):
        return botocore.awsrequest.AWSResponse(
            None,
            200,
            {},
            FakeRawResponse(b""),
        )

    def _get_botocore_http_request(self, client_method, call_args):
        return getattr(self._client, client_method)(
            Bucket=call_args.bucket, Key=call_args.key,
            **call_args.extra_args
        )['HTTPRequest']
>>>>>>> 3950aa76
<|MERGE_RESOLUTION|>--- conflicted
+++ resolved
@@ -9,11 +9,7 @@
 from botocore.compat import urlsplit
 import awscrt.http
 from awscrt.s3 import S3Client, S3RequestType
-<<<<<<< HEAD
 from awscrt.io import ClientBootstrap, DefaultHostResolver, EventLoopGroup, init_logging, LogLevel
-=======
-from awscrt.io import ClientBootstrap, DefaultHostResolver, EventLoopGroup
->>>>>>> 3950aa76
 from awscrt.auth import AwsCredentialsProvider, AwsCredentials
 
 from s3transfer.futures import BaseTransferFuture, BaseTransferMeta
@@ -300,6 +296,7 @@
             self._change_response_to_serialized_http_request)
         self._client.meta.events.register(
             'before-send.s3.*', self._make_fake_http_response)
+        self._os_utils = OSUtils()
         # initialize client with removed HTTP layer here
 
     def get_make_request_args(self, request_type, call_args, future):
@@ -311,7 +308,7 @@
         if s3_meta_request_type != S3RequestType.DEFAULT:
             file_path = call_args.fileobj
         if s3_meta_request_type == S3RequestType.PUT_OBJECT:
-            data_len = OSUtils.get_file_size(file_path)
+            data_len = self._os_utils.get_file_size(file_path)
             call_args.extra_args["ContentLength"] = data_len
 
         botocore_http_request = self._get_botocore_http_request(
@@ -345,156 +342,16 @@
             # If host is not set, set it for the request before using CRT s3
             url_parts = urlsplit(botocore_http_request.url)
             crt_request.headers.set("host", url_parts.netloc)
-<<<<<<< HEAD
-        on_queued = self._get_crt_callback(future, 'queued')
-        on_queued()
-
-        file_path = None
-        if request_type == 'get_object':
-            s3_meta_request_type = S3RequestType.GET_OBJECT
-            file_path = call_args.fileobj
-        elif request_type == 'put_object':
-            s3_meta_request_type = S3RequestType.PUT_OBJECT
-            file_path = call_args.fileobj
-        else:
-            s3_meta_request_type = S3RequestType.DEFAULT
-
-        if s3_meta_request_type == S3RequestType.PUT_OBJECT:
-            file_stats = os.stat(file_path)
-            data_len = file_stats.st_size
-            crt_request.headers.set("Content-Length", str(data_len))
-            content_type = "application/octet-stream"
-            if 'ContentType' in call_args.extra_args:
-                content_type = call_args.extra_args['ContentType']
-            crt_request.headers.set(
-                "Content-Type", content_type)
-        return {
-            'request': crt_request,
-            'type': s3_meta_request_type,
-            'file': file_path,
-            'on_done': self._get_crt_callback(future, 'done'),
-            'on_progress': self._get_crt_callback(future, 'progress')
-        }
-
-
-class CRTTransferManager(object):
-    """
-    Transfer manager based on CRT s3 client.
-    """
-
-    def __enter__(self):
-        return self
-
-    def __exit__(self, exc_type, exc_value, *args):
-        # Wait until all the transfer done, even if some fails and clean up all
-        # the underlying resource
-        try:
-            for future in self._futures:
-                future.result()
-        except Exception:
-            pass
-        shutdown_event = self._crt_s3_client.shutdown_event
-        del self._crt_s3_client
-        if not shutdown_event.wait(10):
-            # TODO throw an exception instead
-            print("something fucked up")
-
-    def __init__(self, session=None, config=None, crt_s3_client=None):
-        """
-        session: botocore.session
-        config: CRTTransferConfig
-        """
-        self._crt_credential_provider = \
-            self._botocore_credential_provider_adaptor(session)
-        if crt_s3_client is None:
-            crt_s3_client = self._create_crt_s3_client(session, config)
-        self._crt_s3_client = crt_s3_client
-        self._submitter = CRTSubmitter()
-=======
         return crt_request
 
     def _capture_http_request(self, request, **kwargs):
         request.context['http_request'] = request
->>>>>>> 3950aa76
 
     def _change_response_to_serialized_http_request(
             self, context, parsed, **kwargs):
         request = context['http_request']
         parsed['HTTPRequest'] = request.prepare()
 
-<<<<<<< HEAD
-    def _botocore_credential_provider_adaptor(self, session):
-
-        def provider():
-            credentials = session.get_credentials().get_frozen_credentials()
-            return AwsCredentials(credentials.access_key,
-                                  credentials.secret_key, credentials.token)
-
-        return provider
-
-    def _create_crt_s3_client(self, session, transfer_config):
-        client_factory = CRTS3ClientFactory()
-        return client_factory.create_client(
-            region=session.get_config_variable("region"),
-            transfer_config=transfer_config,
-            botocore_credential_provider=self._crt_credential_provider
-        )
-
-    def download(self, bucket, key, fileobj, extra_args=None,
-                 subscribers=None):
-        callargs = CallArgs(
-            bucket=bucket, key=key, fileobj=fileobj,
-            extra_args=extra_args, subscribers=subscribers)
-        return self._submit_transfer("get_object", callargs)
-
-    def upload(self, bucket, key, fileobj, extra_args=None,
-               subscribers=None):
-        callargs = CallArgs(
-            bucket=bucket, key=key, fileobj=fileobj,
-            extra_args=extra_args, subscribers=subscribers)
-        return self._submit_transfer("put_object", callargs)
-
-    def delete(self, bucket, key, extra_args=None,
-               subscribers=None):
-        callargs = CallArgs(
-            bucket=bucket, key=key, extra_args=extra_args,
-            subscribers=subscribers)
-        return self._submit_transfer("delete_object", callargs)
-
-    def _submit_transfer(self, request_type, call_args):
-        future = CRTTransferFuture(None, CRTTransferMeta(call_args=call_args))
-        crt_s3_request = self._submitter.submit(
-            request_type, call_args, future, self._crt_s3_client, self._s3_args_creator)
-        future.set_s3_request(crt_s3_request)
-        self._futures.append(future)
-        return future
-
-
-class CRTSubmitter(object):
-    # using botocore client
-    def __init__(self):
-        self._executor = CRTExecutor()
-
-    def submit(self, request_type, call_args, future,
-               crt_s3_client, s3_args_creator):
-        crt_callargs = s3_args_creator.get_make_request_args(
-            request_type, call_args, future)
-        return self._executor.submit(crt_s3_client, crt_callargs)
-
-
-class CRTExecutor(object):
-    def __init__(self):
-        pass
-
-    def submit(self, crt_s3_client, crt_callargs):
-        # Log the error
-        log_name = "debug_log.txt"
-        if os.path.exists(log_name):
-            os.remove(log_name)
-
-        init_logging(LogLevel.Debug, log_name)
-        return crt_s3_client.make_request(**crt_callargs)
-=======
     def _make_fake_http_response(self, request, **kwargs):
         return botocore.awsrequest.AWSResponse(
             None,
@@ -507,5 +364,4 @@
         return getattr(self._client, client_method)(
             Bucket=call_args.bucket, Key=call_args.key,
             **call_args.extra_args
-        )['HTTPRequest']
->>>>>>> 3950aa76
+        )['HTTPRequest']