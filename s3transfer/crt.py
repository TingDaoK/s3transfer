--- conflicted
+++ resolved
@@ -117,12 +117,16 @@
             self._s3_request = None
             return result
         except KeyboardInterrupt as e:
-            print("keyboard_error")
             if self._s3_request:
                 self.cancel()
-                result = self._crt_future.result()
+                try:
+                    self._crt_future.result()
+                except Exception:
+                    pass
+                shutdown_event = self._s3_request.shutdown_event
                 self._s3_request = None
-                return result
+                shutdown_event.wait(10)
+                return
             else:
                 raise e
 
@@ -339,17 +343,6 @@
             # If host is not set, set it for the request before using CRT s3
             url_parts = urlsplit(serialized_http_requests.url)
             crt_request.headers.set("host", url_parts.netloc)
-<<<<<<< HEAD
-        future = CRTTransferFuture(None, TransferMeta(call_args))
-        future.subscriber_manager.on_queued()
-
-        file = None
-        if call_args.request_type == 'get_object':
-            type = S3RequestType.GET_OBJECT
-            file = call_args.fileobj
-        elif call_args.request_type == 'put_object':
-            type = S3RequestType.PUT_OBJECT
-=======
         future = CRTTransferFuture(None, CRTTransferMeta(call_args=call_args))
         on_queued = self._get_crt_callback(future, 'queue')
         on_queued(None)
@@ -360,7 +353,6 @@
             file = call_args.fileobj
         elif request_type == 'put_object':
             s3_meta_request_type = S3RequestType.PUT_OBJECT
->>>>>>> a8971379
             file = call_args.fileobj
         else:
             s3_meta_request_type = S3RequestType.DEFAULT
@@ -382,16 +374,10 @@
         init_logging(LogLevel.Debug, log_name)
 
         s3_request = self._crt_client.make_request(
-<<<<<<< HEAD
-            request=crt_request, type=type,
-            file=file, on_done=future.on_done,
-            on_progress=future.on_progress)
-=======
             request=crt_request, type=s3_meta_request_type,
             file=file,
             on_done=self._get_crt_callback(future, 'done'),
             on_progress=self._get_crt_callback(future, 'progress')
         )
->>>>>>> a8971379
         future.set_s3_request(s3_request)
         return future