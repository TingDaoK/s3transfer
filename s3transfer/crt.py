import logging
import os
from io import BytesIO

import botocore.awsrequest
import botocore.session
from botocore import UNSIGNED
from botocore.config import Config
from botocore.compat import urlsplit, six
import awscrt.http
from awscrt.s3 import S3Client, S3RequestType
from awscrt.io import ClientBootstrap, DefaultHostResolver, EventLoopGroup,
from awscrt.auth import AwsCredentialsProvider

from s3transfer.futures import CRTTransferFuture, TransferMeta
from s3transfer.utils import CallArgs

logger = logging.getLogger(__name__)


class CrtUtil(object):
    '''
    Utilities related to CRT.
    '''
    def crt_request_from_aws_request(aws_request):
        url_parts = urlsplit(aws_request.url)
        if isinstance(aws_request, botocore.awsrequest.AWSPreparedRequest):
            crt_path = url_parts.path
            if url_parts.query:
                crt_path = '%s?%s' % (crt_path, url_parts.query)
            headers_list = []
            for name, value in aws_request.headers.items():
                if isinstance(value, str):
                    headers_list.append((name, value))
                else:
                    headers_list.append((name, str(value, 'utf-8')))

            crt_headers = awscrt.http.HttpHeaders(headers_list)
        else:
            crt_path = url_parts.path if url_parts.path else '/'
            if aws_request.params:
                array = []
                for (param, value) in aws_request.params.items():
                    value = str(value)
                    array.append('%s=%s' % (param, value))
                crt_path = crt_path + '?' + '&'.join(array)
            elif url_parts.query:
                crt_path = '%s?%s' % (crt_path, url_parts.query)
            crt_headers = awscrt.http.HttpHeaders(aws_request.headers.items())
        # CRT requires body (if it exists) to be an I/O stream.
        crt_body_stream = None
        if aws_request.body:
            if hasattr(aws_request.body, 'seek'):
                crt_body_stream = aws_request.body
            else:
                crt_body_stream = BytesIO(aws_request.body)

        crt_request = awscrt.http.HttpRequest(
            method=aws_request.method,
            path=crt_path,
            headers=crt_headers,
            body_stream=crt_body_stream)
        return crt_request


class CrtSubscribersManager(object):
    """
    A simple wrapper to handle the subscriber for CRT
    """

    def __init__(self, subscribers=None, future=None):
        self._subscribers = subscribers
        self._future = future
        self._on_queued_callbacks = self._get_callbacks("queued")
        self._on_progress_callbacks = self._get_callbacks("progress")
        self._on_done_callbacks = self._get_callbacks("done")

    def _get_callbacks(self, callback_type):
        callbacks = []
        for subscriber in self._subscribers:
            callback_name = 'on_' + callback_type
            if hasattr(subscriber, callback_name):
                callbacks.append(getattr(subscriber, callback_name))
        return callbacks

    def on_queued(self):
        # On_queued seems not being useful for CRT.
        for callback in self._on_queued_callbacks:
            callback(self._future)

    def on_progress(self, bytes_transferred):
        for callback in self._on_progress_callbacks:
            callback(self._future, bytes_transferred)

    def on_done(self):
        for callback in self._on_done_callbacks:
            callback(self._future)


class CRTTransferManager(object):
    """
    Transfer manager based on CRT s3 client.
    """

    def __enter__(self):
        return self

    def __exit__(self, exc_type, exc_value, *args):
        for i in self.futures:
            i.result()

    def __init__(self, session, config):
        self.config = config
        self._submitter = CRTSubmitter(
            session, config, session.get_config_variable("region"))

        self.futures = []

    @property
    def client(self):
        return self._submitter.client

    def download(self, bucket, key, fileobj, extra_args=None, subscribers=[]):
        callargs = CallArgs(bucket=bucket, key=key, fileobj=fileobj,
                            extra_args=extra_args, subscribers=subscribers, request_type="get_object")
        return self._submit_transfer(callargs)

    def upload(self, bucket, key, fileobj, extra_args=None, subscribers=[]):
        callargs = CallArgs(bucket=bucket, key=key, fileobj=fileobj,
                            extra_args=extra_args, subscribers=subscribers, request_type="put_object")
        return self._submit_transfer(callargs)

    def delete(self, bucket, key, extra_args=None, subscribers=[]):
        callargs = CallArgs(bucket=bucket, key=key,
                            extra_args=extra_args, subscribers=subscribers, request_type="delete_object")
        return self._submit_transfer(callargs)

    def _submit_transfer(self, call_args):
        future = self._submitter.submit(call_args)
        self.futures.append(future)
        return future


class FakeRawResponse(six.BytesIO):
    def stream(self, amt=1024, decode_content=None):
        while True:
            chunk = self.read(amt)
            if not chunk:
                break
            yield chunk


class CRTSubmitter(object):
    # using botocore client
    def __init__(self, session, config, region):
        # Turn off the signing process and depends on the crt client to sign the request
        client_config = Config(signature_version=UNSIGNED)
        self._client = session.create_client(
            's3', config=client_config)  # Initialize client

        self._client.meta.events.register(
            'request-created.s3.*', self._capture_http_request)
        self._client.meta.events.register(
            'after-call.s3.*', self._change_response_to_serialized_http_request)
        self._client.meta.events.register(
            'before-send.s3.*', self._make_fake_http_response)
        self._executor = CRTExecutor(config, session, region)

    def _capture_http_request(self, request, **kwargs):
        request.context['http_request'] = request

    def _change_response_to_serialized_http_request(self, context, parsed, **kwargs):
        request = context['http_request']
        parsed['HTTPRequest'] = request.prepare()

    def _make_fake_http_response(self, request, **kwargs):
        return botocore.awsrequest.AWSResponse(
            None,
            200,
            {},
            FakeRawResponse(b""),
        )

    @property
    def client(self):
        return self._client

    def submit(self, call_args):
        if call_args.request_type == 'get_object':
            serialized_request = self._client.get_object(
                Bucket=call_args.bucket, Key=call_args.key, **call_args.extra_args)["HTTPRequest"]
        elif call_args.request_type == 'put_object':
            # Set the body stream later
            serialized_request = self._client.put_object(
                Bucket=call_args.bucket, Key=call_args.key, **call_args.extra_args)["HTTPRequest"]
        elif call_args.request_type == 'delete_object':
            serialized_request = self._client.delete_object(
                Bucket=call_args.bucket, Key=call_args.key, **call_args.extra_args)["HTTPRequest"]
        elif call_args.request_type == 'copy_object':
            serialized_request = self._client.copy_object(
                CopySource=call_args.copy_source, Bucket=call_args.bucket, Key=call_args.key, **call_args.extra_args)["HTTPRequest"]
        return self._executor.submit(serialized_request, call_args)


class CrtCredentialProviderWrapper():
    """
    Provides the credential for CRT.
    CRT will invoke get_credential method and expected a dictionary return value back.
    """

    def __init__(self, session=None):
        self._session = session

    def get_credential(self):
        credentials = self._session.get_credentials().get_frozen_credentials()

        return {
            "AccessKeyId": credentials.access_key,
            "SecretAccessKey": credentials.secret_key,
            "SessionToken": credentials.token
        }


class CRTExecutor(object):
    def __init__(self, configs=None, session=None, region=None):
        # initialize crt client in here
        event_loop_group = EventLoopGroup(configs.max_request_concurrency)
        host_resolver = DefaultHostResolver(event_loop_group)
        bootstrap = ClientBootstrap(event_loop_group, host_resolver)
        credential_provider = AwsCredentialsProvider.new_python(
            CrtCredentialProviderWrapper(session))

        # # if max_bandwidth not set, we will target 100 Gbps, which means as much as possible.
        target_gbps = 0
        if configs.max_bandwidth:
            # Translate bytes to gigabits
            target_gbps = configs.max_bandwidth*8/(1000*1000)

        self._crt_client = S3Client(
            bootstrap=bootstrap,
            region=region,
            credential_provider=credential_provider,
            part_size=configs.multipart_chunksize,
            throughput_target_gbps=target_gbps)

    def submit(self, serialized_http_requests, call_args):
        logger.debug(serialized_http_requests)
        crt_request = CrtUtil.crt_request_from_aws_request(
            serialized_http_requests)
        if crt_request.headers.get("host") is None:
            # If host is not set, set it for the request before using CRT s3
            url_parts = urlsplit(serialized_http_requests.url)
            crt_request.headers.set("host", url_parts.netloc)
        future = CRTTransferFuture(None, TransferMeta(call_args))
        future.subscriber_manager.on_queued()

        if call_args.request_type == 'get_object':
            type = S3RequestType.GET_OBJECT
        elif call_args.request_type == 'put_object':
            type = S3RequestType.PUT_OBJECT
        else:
            type = S3RequestType.DEFAULT

        if type == S3RequestType.PUT_OBJECT:
            file_stats = os.stat(call_args.fileobj)
            data_len = file_stats.st_size
            crt_request.headers.set("Content-Length", str(data_len))
            content_type = "text/plain"
            if 'ContentType' in call_args.extra_args:
                content_type = call_args.extra_args['ContentType']
            crt_request.headers.set(
                "Content-Type", content_type)
<<<<<<< HEAD
        # TODO CRT logs, may need to expose an option for user to enable/disable CRT log from CLI?
        log_name = "error_log.txt"
        if os.path.exists(log_name):
            os.remove(log_name)
=======
>>>>>>> dd59e6f8

        s3_request = self._crt_client.make_request(request=crt_request,
                                                   type=type,
                                                   file=call_args.fileobj,
                                                   on_done=future.on_done,
                                                   on_progress=future.on_progress)
        future.set_s3_request(s3_request)
        return future<|MERGE_RESOLUTION|>--- conflicted
+++ resolved
@@ -270,13 +270,6 @@
                 content_type = call_args.extra_args['ContentType']
             crt_request.headers.set(
                 "Content-Type", content_type)
-<<<<<<< HEAD
-        # TODO CRT logs, may need to expose an option for user to enable/disable CRT log from CLI?
-        log_name = "error_log.txt"
-        if os.path.exists(log_name):
-            os.remove(log_name)
-=======
->>>>>>> dd59e6f8
 
         s3_request = self._crt_client.make_request(request=crt_request,
                                                    type=type,
